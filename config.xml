<?xml version='1.0' encoding='utf-8'?>
<<<<<<< HEAD
<widget android-versionCode="50006" id="br.edu.ufr.avacev" ios-CFBundleVersion="5.0.0.6" version="5.0.6" versionCode="50006" xmlns="http://www.w3.org/ns/widgets" xmlns:android="http://schemas.android.com/apk/res/android" xmlns:cdv="http://cordova.apache.org/ns/1.0">
    <name>AVA UFR</name>
    <description>AVA da UFR</description>
    <author email="dtev.protic@ufr.edu.br" href="https://ufr.edu.br/cev/">Equipe DTEV/PROTIC/UFR</author>
=======
<widget android-versionCode="51000" id="com.moodle.moodlemobile" ios-CFBundleVersion="5.1.0.0" version="5.1.0" versionCode="51000" xmlns="http://www.w3.org/ns/widgets" xmlns:android="http://schemas.android.com/apk/res/android" xmlns:cdv="http://cordova.apache.org/ns/1.0">
    <name>Moodle</name>
    <description>Moodle official app</description>
    <author email="mobile@moodle.com" href="http://moodle.com">Moodle Mobile team</author>
>>>>>>> 8f4a262c
    <content src="index.html" />
    <access origin="*" />
    <access launch-external="yes" origin="tel:*" />
    <access launch-external="yes" origin="mailto:*" />
    <access launch-external="yes" origin="geo:*" />
    <allow-navigation href="moodleappfs:*" />
    <allow-navigation href="cdvfile:*" />
    <allow-navigation href="content:*" />
    <allow-navigation href="data:*" />
    <allow-navigation href="*" />
    <allow-intent href="*" />
    <allow-intent href="tel:*" />
    <allow-intent href="sms:*" />
    <allow-intent href="mailto:*" />
    <allow-intent href="geo:*" />
    <hook src="scripts/cordova-hooks/before_plugin_add.sh" type="before_plugin_add" />
    <preference name="permissions" value="none" />
    <preference name="orientation" value="default" />
    <preference name="target-device" value="universal" />
    <preference name="fullscreen" value="false" />
    <preference name="stay-in-webview" value="false" />
    <preference name="webviewbounce" value="false" />
    <preference name="UIWebViewBounce" value="false" />
    <preference name="DisallowOverscroll" value="true" />
    <preference name="prerendered-icon" value="true" />
<<<<<<< HEAD
    <preference name="AppendUserAgent" value="MoodleMobile 5.0.6 (50006)" />
=======
    <preference name="AppendUserAgent" value="MoodleMobile 5.1.0 (51000)" />
>>>>>>> 8f4a262c
    <preference name="BackupWebStorage" value="none" />
    <preference name="ScrollEnabled" value="true" />
    <preference name="KeyboardDisplayRequiresUserAction" value="false" />
    <preference name="HideKeyboardFormAccessoryBar" value="false" />
    <preference name="KeyboardResizeMode" value="none" />
    <preference name="AllowInlineMediaPlayback" value="true" />
    <preference name="LoadUrlTimeoutValue" value="60000" />
    <preference name="load-url-timeout" value="60000" />
    <preference name="AutoHideSplashScreen" value="false" />
    <preference name="android-minSdkVersion" value="24" />
    <preference name="android-targetSdkVersion" value="36" />
    <preference name="AndroidPersistentFileLocation" value="Compatibility" />
    <preference name="AndroidInsecureFileModeEnabled" value="true" />
    <preference name="CustomURLSchemePluginClearsAndroidIntent" value="true" />
    <preference name="deployment-target" value="13.0" />
    <preference name="iosPersistentFileLocation" value="Compatibility" />
    <preference name="iosScheme" value="moodleappfs" />
    <preference name="WKWebViewOnly" value="true" />
    <preference name="WKFullScreenEnabled" value="true" />
    <preference name="AndroidXEnabled" value="true" />
    <preference name="GradlePluginGoogleServicesEnabled" value="true" />
    <preference name="GradlePluginGoogleServicesVersion" value="4.4.2" />
    <preference name="GradlePluginKotlinVersion" value="1.9.24" />
    <preference name="StatusBarOverlaysWebView" value="false" />
    <preference name="StatusBarBackgroundColor" value="#FFFFFF" />
    <preference name="NavigationBarBackgroundColor" value="#FFFFFF" />
    <preference name="AndroidEdgeToEdge" value="true" />
    <feature name="StatusBar">
        <param name="ios-package" onload="true" value="CDVStatusBar" />
    </feature>
    <platform name="android">
        <preference name="AndroidWindowSplashScreenAnimatedIcon" value="resources/android/android-splash.png" />
        <preference name="AndroidWindowSplashScreenBackground" value="#FFFFFF" />
        <preference name="AndroidWindowSplashScreenIconBackgroundColor" value="#FFFFFF" />
        <resource-file src="google-services.json" target="app/google-services.json" />
        <resource-file src="resources/android/icon/drawable-ldpi-smallicon.png" target="app/src/main/res/mipmap-ldpi/smallicon.png" />
        <resource-file src="resources/android/icon/drawable-mdpi-smallicon.png" target="app/src/main/res/mipmap-mdpi/smallicon.png" />
        <resource-file src="resources/android/icon/drawable-hdpi-smallicon.png" target="app/src/main/res/mipmap-hdpi/smallicon.png" />
        <resource-file src="resources/android/icon/drawable-xhdpi-smallicon.png" target="app/src/main/res/mipmap-xhdpi/smallicon.png" />
        <resource-file src="resources/android/xml/network_security_config.xml" target="app/src/main/res/xml/network_security_config.xml" />
        <edit-config file="AndroidManifest.xml" mode="merge" target="/manifest/application">
            <application android:allowBackup="false" android:largeHeap="true" android:networkSecurityConfig="@xml/network_security_config" />
        </edit-config>
        <edit-config file="AndroidManifest.xml" mode="merge" target="/manifest/application/activity">
            <activity android:enableOnBackInvokedCallback="false" />
        </edit-config>
        <config-file parent="/manifest/application" target="AndroidManifest.xml">
            <meta-data android:name="firebase_analytics_collection_deactivated" android:value="true" />
        </config-file>
        <config-file parent="/*" target="AndroidManifest.xml">
            <uses-feature android:name="android.hardware.bluetooth" android:required="false" />
            <uses-permission android:name="android.permission.MODIFY_AUDIO_SETTINGS" />
        </config-file>
<<<<<<< HEAD
        <config-file parent="/resources/style" target="app/src/main/res/values/themes.xml">
            <item name="android:windowOptOutEdgeToEdgeEnforcement">true</item>
        </config-file>
        <icon background="resources/android/icon/ldpi-background.png" density="ldpi" foreground="resources/android/icon/ldpi-foreground.png" />
        <icon background="resources/android/icon/mdpi-background.png" density="mdpi" foreground="resources/android/icon/mdpi-foreground.png" />
        <icon background="resources/android/icon/hdpi-background.png" density="hdpi" foreground="resources/android/icon/hdpi-foreground.png" />
        <icon background="resources/android/icon/xhdpi-background.png" density="xhdpi" foreground="resources/android/icon/xhdpi-foreground.png" />
        <icon background="resources/android/icon/xxhdpi-background.png" density="xxhdpi" foreground="resources/android/icon/xxhdpi-foreground.png" />
        <icon background="resources/android/icon/xxxhdpi-background.png" density="xxxhdpi" foreground="resources/android/icon/xxxhdpi-foreground.png" />
        <icon density="ldpi" src="resources/android/icon/drawable-ldpi-icon.png" />
        <icon density="mdpi" src="resources/android/icon/drawable-mdpi-icon.png" />
        <icon density="hdpi" src="resources/android/icon/drawable-hdpi-icon.png" />
        <icon density="xhdpi" src="resources/android/icon/drawable-xhdpi-icon.png" />
        <icon density="xxhdpi" src="resources/android/icon/drawable-xxhdpi-icon.png" />
        <icon density="xxxhdpi" src="resources/android/icon/drawable-xxxhdpi-icon.png" />
        <splash density="land-ldpi" src="resources/android/splash/drawable-land-ldpi-screen.png" />
        <splash density="land-mdpi" src="resources/android/splash/drawable-land-mdpi-screen.png" />
        <splash density="land-hdpi" src="resources/android/splash/drawable-land-hdpi-screen.png" />
        <splash density="land-xhdpi" src="resources/android/splash/drawable-land-xhdpi-screen.png" />
        <splash density="land-xxhdpi" src="resources/android/splash/drawable-land-xxhdpi-screen.png" />
        <splash density="land-xxxhdpi" src="resources/android/splash/drawable-land-xxxhdpi-screen.png" />
        <splash density="port-ldpi" src="resources/android/splash/drawable-port-ldpi-screen.png" />
        <splash density="port-mdpi" src="resources/android/splash/drawable-port-mdpi-screen.png" />
        <splash density="port-hdpi" src="resources/android/splash/drawable-port-hdpi-screen.png" />
        <splash density="port-xhdpi" src="resources/android/splash/drawable-port-xhdpi-screen.png" />
        <splash density="port-xxhdpi" src="resources/android/splash/drawable-port-xxhdpi-screen.png" />
        <splash density="port-xxxhdpi" src="resources/android/splash/drawable-port-xxxhdpi-screen.png" />
=======
>>>>>>> 8f4a262c
    </platform>
    <platform name="ios">
        <resource-file src="GoogleService-Info.plist" />
        <edit-config file="*-Info.plist" mode="merge" target="NSCameraUsageDescription">
            <string>We need camera access to take pictures so you can use them for changing your profile picture, attach them in your tasks submission and share them with the teachers.</string>
        </edit-config>
        <edit-config file="*-Info.plist" mode="merge" target="NSPhotoLibraryUsageDescription">
            <string>We need photo library access to get pictures from there so you can use them for changing your profile picture, attach them in your tasks submission and share them with the teachers.</string>
        </edit-config>
        <edit-config file="*-Info.plist" mode="merge" target="UISupportsDocumentBrowser">
            <true />
        </edit-config>
        <edit-config file="*-Info.plist" mode="merge" target="CFBundleShortVersionString">
<<<<<<< HEAD
            <string>5.0.6</string>
=======
            <string>5.1.0</string>
>>>>>>> 8f4a262c
        </edit-config>
        <edit-config file="*-Info.plist" mode="overwrite" target="CFBundleLocalizations">
            <array>
                <string>en</string>
            </array>
        </edit-config>
        <config-file parent="FIREBASE_ANALYTICS_COLLECTION_DEACTIVATED" target="*-Info.plist">
            <string>YES</string>
        </config-file>
        <config-file parent="UISupportedInterfaceOrientations" target="*-Info.plist">
            <array>
                <string>UIInterfaceOrientationPortrait</string>
                <string>UIInterfaceOrientationPortraitUpsideDown</string>
                <string>UIInterfaceOrientationLandscapeLeft</string>
                <string>UIInterfaceOrientationLandscapeRight</string>
            </array>
        </config-file>
        <config-file parent="UISupportedInterfaceOrientations~ipad" target="*-Info.plist">
            <array>
                <string>UIInterfaceOrientationPortrait</string>
                <string>UIInterfaceOrientationPortraitUpsideDown</string>
                <string>UIInterfaceOrientationLandscapeLeft</string>
                <string>UIInterfaceOrientationLandscapeRight</string>
            </array>
        </config-file>
        <config-file parent="UIRequiresFullScreen" target="*-Info.plist">
            <false />
        </config-file>
        <config-file parent="NSCrossWebsiteTrackingUsageDescription" target="*-Info.plist">
            <string>This app needs third party cookies to correctly render embedded content from the Moodle site.</string>
        </config-file>
        <config-file parent="ITSAppUsesNonExemptEncryption" target="*-Info.plist">
            <false />
        </config-file>
        <config-file parent="CFBundleDocumentTypes" target="*-Info.plist">
            <array>
                <dict>
                    <key>CFBundleTypeName</key>
                    <string>Unknown File</string>
                    <key>LSHandlerRank</key>
                    <string>Alternate</string>
                    <key>LSItemContentTypes</key>
                    <array>
                        <string>public.calendar-event</string>
                        <string>public.database</string>
                        <string>public.executable</string>
                        <string>public.data</string>
                        <string>public.content </string>
                        <string>public.item</string>
                    </array>
                </dict>
                <dict>
                    <key>CFBundleTypeName</key>
                    <string>Video</string>
                    <key>LSHandlerRank</key>
                    <string>Alternate</string>
                    <key>LSItemContentTypes</key>
                    <array>
                        <string>public.video</string>
                    </array>
                </dict>
                <dict>
                    <key>CFBundleTypeName</key>
                    <string>Image</string>
                    <key>LSHandlerRank</key>
                    <string>Alternate</string>
                    <key>LSItemContentTypes</key>
                    <array>
                        <string>public.image</string>
                    </array>
                </dict>
                <dict>
                    <key>CFBundleTypeName</key>
                    <string>Web Archive</string>
                    <key>LSHandlerRank</key>
                    <string>Alternate</string>
                    <key>LSItemContentTypes</key>
                    <array>
                        <string>com.apple.webarchive</string>
                    </array>
                </dict>
                <dict>
                    <key>CFBundleTypeName</key>
                    <string>iWork Keynote</string>
                    <key>LSHandlerRank</key>
                    <string>Alternate</string>
                    <key>LSItemContentTypes</key>
                    <array>
                        <string>com.apple.keynote.key</string>
                        <string>com.apple.iwork.keynote.key</string>
                        <string>com.apple.iwork.keynote.kth</string>
                    </array>
                </dict>
                <dict>
                    <key>CFBundleTypeName</key>
                    <string>iWork Numbers</string>
                    <key>LSHandlerRank</key>
                    <string>Alternate</string>
                    <key>LSItemContentTypes</key>
                    <array>
                        <string>com.apple.numbers.numbers</string>
                        <string>com.apple.iwork.numbers.numbers</string>
                        <string>com.apple.iwork.numbers.template</string>
                    </array>
                </dict>
                <dict>
                    <key>CFBundleTypeName</key>
                    <string>iWork Pages</string>
                    <key>LSHandlerRank</key>
                    <string>Alternate</string>
                    <key>LSItemContentTypes</key>
                    <array>
                        <string>com.apple.page.pages</string>
                        <string>com.apple.iwork.pages.pages</string>
                        <string>com.apple.iwork.pages.template</string>
                    </array>
                </dict>
                <dict>
                    <key>CFBundleTypeName</key>
                    <string>OpenDocument Spreadsheet</string>
                    <key>LSHandlerRank</key>
                    <string>Alternate</string>
                    <key>LSItemContentTypes</key>
                    <array>
                        <string>org.oasis.opendocument.spreadsheet</string>
                    </array>
                </dict>
                <dict>
                    <key>CFBundleTypeName</key>
                    <string>OpenDocument Presentation</string>
                    <key>LSHandlerRank</key>
                    <string>Alternate</string>
                    <key>LSItemContentTypes</key>
                    <array>
                        <string>org.oasis.opendocument.presentation</string>
                    </array>
                </dict>
                <dict>
                    <key>CFBundleTypeName</key>
                    <string>OpenDocument Text</string>
                    <key>LSHandlerRank</key>
                    <string>Alternate</string>
                    <key>LSItemContentTypes</key>
                    <array>
                        <string>org.oasis.opendocument.text</string>
                    </array>
                </dict>
                <dict>
                    <key>CFBundleTypeName</key>
                    <string>Folder</string>
                    <key>LSHandlerRank</key>
                    <string>Alternate</string>
                    <key>LSItemContentTypes</key>
                    <array>
                        <string>public.folder</string>
                    </array>
                </dict>
                <dict>
                    <key>CFBundleTypeName</key>
                    <string>Audio</string>
                    <key>LSHandlerRank</key>
                    <string>Alternate</string>
                    <key>LSItemContentTypes</key>
                    <array>
                        <string>public.audio</string>
                        <string>public.mp3</string>
                        <string>public.mpeg-4-audio</string>
                        <string>com.apple.protected-​mpeg-4-audio</string>
                        <string>public.aifc-audio</string>
                        <string>com.apple.coreaudio-​format</string>
                        <string>public.aiff-audio</string>
                    </array>
                </dict>
                <dict>
                    <key>CFBundleTypeName</key>
                    <string>Movie</string>
                    <key>LSHandlerRank</key>
                    <string>Alternate</string>
                    <key>LSItemContentTypes</key>
                    <array>
                        <string>public.movie</string>
                        <string>public.3gpp2</string>
                        <string>public.3gpp</string>
                        <string>public.mpeg</string>
                        <string>com.apple.quicktime-movie</string>
                        <string>public.mpeg-4</string>
                    </array>
                </dict>
                <dict>
                    <key>CFBundleTypeName</key>
                    <string>GIF image</string>
                    <key>LSHandlerRank</key>
                    <string>Alternate</string>
                    <key>LSItemContentTypes</key>
                    <array>
                        <string>com.compuserve.gif</string>
                    </array>
                </dict>
                <dict>
                    <key>CFBundleTypeName</key>
                    <string>PNG image</string>
                    <key>LSHandlerRank</key>
                    <string>Alternate</string>
                    <key>LSItemContentTypes</key>
                    <array>
                        <string>public.png</string>
                    </array>
                </dict>
                <dict>
                    <key>CFBundleTypeName</key>
                    <string>TIFF image</string>
                    <key>LSHandlerRank</key>
                    <string>Alternate</string>
                    <key>LSItemContentTypes</key>
                    <array>
                        <string>public.tiff</string>
                    </array>
                </dict>
                <dict>
                    <key>CFBundleTypeName</key>
                    <string>JPEG image</string>
                    <key>LSHandlerRank</key>
                    <string>Alternate</string>
                    <key>LSItemContentTypes</key>
                    <array>
                        <string>public.jpeg</string>
                    </array>
                </dict>
                <dict>
                    <key>CFBundleTypeName</key>
                    <string>XML</string>
                    <key>LSHandlerRank</key>
                    <string>Alternate</string>
                    <key>LSItemContentTypes</key>
                    <array>
                        <string>public.xml</string>
                    </array>
                </dict>
                <dict>
                    <key>CFBundleTypeName</key>
                    <string>HTML</string>
                    <key>LSHandlerRank</key>
                    <string>Alternate</string>
                    <key>LSItemContentTypes</key>
                    <array>
                        <string>public.html</string>
                        <string>public.xhtml</string>
                    </array>
                </dict>
                <dict>
                    <key>CFBundleTypeName</key>
                    <string>Rich Text</string>
                    <key>LSHandlerRank</key>
                    <string>Alternate</string>
                    <key>LSItemContentTypes</key>
                    <array>
                        <string>public.rtf</string>
                        <string>com.apple.rtfd</string>
                        <string>com.apple.flat-rtfd</string>
                    </array>
                </dict>
                <dict>
                    <key>CFBundleTypeName</key>
                    <string>Text</string>
                    <key>LSHandlerRank</key>
                    <string>Alternate</string>
                    <key>LSItemContentTypes</key>
                    <array>
                        <string>public.text</string>
                        <string>public.plain-text</string>
                        <string>public.utf8-plain-text</string>
                        <string>public.utf16-external-plain-​text</string>
                        <string>public.utf16-plain-text</string>
                        <string>com.apple.traditional-mac-​plain-text</string>
                        <string>public.source-code</string>
                        <string>public.c-source</string>
                        <string>public.objective-c-source</string>
                        <string>public.c-plus-plus-source</string>
                        <string>public.objective-c-plus-​plus-source</string>
                        <string>public.c-header</string>
                        <string>public.c-plus-plus-header</string>
                        <string>com.sun.java-source</string>
                        <string>public.script</string>
                        <string>public.shell-script</string>
                    </array>
                </dict>
                <dict>
                    <key>CFBundleTypeExtensions</key>
                    <array>
                        <string>zip</string>
                        <string>zipx</string>
                    </array>
                    <key>CFBundleTypeName</key>
                    <string>Zip archive</string>
                    <key>LSHandlerRank</key>
                    <string>Alternate</string>
                    <key>LSItemContentTypes</key>
                    <array>
                        <string>public.zip-archive</string>
                        <string>public.archive</string>
                        <string>com.pkware.zip-archive</string>
                        <string>com.pkware.zipx-archive</string>
                    </array>
                </dict>
                <dict>
                    <key>CFBundleTypeExtensions</key>
                    <array>
                        <string>rar</string>
                        <string>RAR</string>
                    </array>
                    <key>CFBundleTypeName</key>
                    <string>Rar archive</string>
                    <key>LSHandlerRank</key>
                    <string>Alternate</string>
                    <key>LSItemContentTypes</key>
                    <array>
                        <string>com.rarlab.rar-archive</string>
                        <string>public.archive</string>
                    </array>
                </dict>
                <dict>
                    <key>CFBundleTypeExtensions</key>
                    <array>
                        <string>7z</string>
                        <string>7Z</string>
                    </array>
                    <key>CFBundleTypeName</key>
                    <string>7z archive</string>
                    <key>LSHandlerRank</key>
                    <string>Alternate</string>
                    <key>LSItemContentTypes</key>
                    <array>
                        <string>org.7-zip.7-zip-archive</string>
                        <string>public.archive</string>
                    </array>
                </dict>
                <dict>
                    <key>CFBundleTypeName</key>
                    <string>Waveform audio</string>
                    <key>LSHandlerRank</key>
                    <string>Alternate</string>
                    <key>LSItemContentTypes</key>
                    <array>
                        <string>com.microsoft.waveform-​audio</string>
                    </array>
                </dict>
                <dict>
                    <key>CFBundleTypeName</key>
                    <string>Windows icon image</string>
                    <key>LSHandlerRank</key>
                    <string>Alternate</string>
                    <key>LSItemContentTypes</key>
                    <array>
                        <string>com.microsoft.ico</string>
                        <string>com.apple.icns</string>
                    </array>
                </dict>
                <dict>
                    <key>CFBundleTypeName</key>
                    <string>Windows bitmap image</string>
                    <key>LSHandlerRank</key>
                    <string>Alternate</string>
                    <key>LSItemContentTypes</key>
                    <array>
                        <string>com.microsoft.bmp</string>
                    </array>
                </dict>
                <dict>
                    <key>CFBundleTypeName</key>
                    <string>Microsoft PowerPoint</string>
                    <key>LSHandlerRank</key>
                    <string>Alternate</string>
                    <key>LSItemContentTypes</key>
                    <array>
                        <string>com.microsoft.powerpoint.​ppt</string>
                        <string>org.openxmlformats.presentationml.presentation</string>
                    </array>
                </dict>
                <dict>
                    <key>CFBundleTypeName</key>
                    <string>Microsoft Excel</string>
                    <key>LSHandlerRank</key>
                    <string>Alternate</string>
                    <key>LSItemContentTypes</key>
                    <array>
                        <string>org.openxmlformats.spreadsheetml.sheet</string>
                        <string>com.microsoft.excel.xls</string>
                    </array>
                </dict>
                <dict>
                    <key>CFBundleTypeName</key>
                    <string>Microsoft Word</string>
                    <key>LSHandlerRank</key>
                    <string>Alternate</string>
                    <key>LSItemContentTypes</key>
                    <array>
                        <string>com.microsoft.word.doc</string>
                        <string>com.microsoft.word.wordml</string>
                        <string>org.openxmlformats.wordprocessingml.document</string>
                    </array>
                </dict>
                <dict>
                    <key>CFBundleTypeName</key>
                    <string>PDF</string>
                    <key>LSHandlerRank</key>
                    <string>Alternate</string>
                    <key>LSItemContentTypes</key>
                    <array>
                        <string>com.adobe.pdf</string>
                    </array>
                </dict>
            </array>
        </config-file>
    </platform>
</widget><|MERGE_RESOLUTION|>--- conflicted
+++ resolved
@@ -1,15 +1,8 @@
 <?xml version='1.0' encoding='utf-8'?>
-<<<<<<< HEAD
-<widget android-versionCode="50006" id="br.edu.ufr.avacev" ios-CFBundleVersion="5.0.0.6" version="5.0.6" versionCode="50006" xmlns="http://www.w3.org/ns/widgets" xmlns:android="http://schemas.android.com/apk/res/android" xmlns:cdv="http://cordova.apache.org/ns/1.0">
+<widget android-versionCode="51000" id="br.edu.ufr.avacev" ios-CFBundleVersion="5.1.0.0" version="5.1.0" versionCode="51000" xmlns="http://www.w3.org/ns/widgets" xmlns:android="http://schemas.android.com/apk/res/android" xmlns:cdv="http://cordova.apache.org/ns/1.0">
     <name>AVA UFR</name>
     <description>AVA da UFR</description>
     <author email="dtev.protic@ufr.edu.br" href="https://ufr.edu.br/cev/">Equipe DTEV/PROTIC/UFR</author>
-=======
-<widget android-versionCode="51000" id="com.moodle.moodlemobile" ios-CFBundleVersion="5.1.0.0" version="5.1.0" versionCode="51000" xmlns="http://www.w3.org/ns/widgets" xmlns:android="http://schemas.android.com/apk/res/android" xmlns:cdv="http://cordova.apache.org/ns/1.0">
-    <name>Moodle</name>
-    <description>Moodle official app</description>
-    <author email="mobile@moodle.com" href="http://moodle.com">Moodle Mobile team</author>
->>>>>>> 8f4a262c
     <content src="index.html" />
     <access origin="*" />
     <access launch-external="yes" origin="tel:*" />
@@ -35,11 +28,7 @@
     <preference name="UIWebViewBounce" value="false" />
     <preference name="DisallowOverscroll" value="true" />
     <preference name="prerendered-icon" value="true" />
-<<<<<<< HEAD
-    <preference name="AppendUserAgent" value="MoodleMobile 5.0.6 (50006)" />
-=======
     <preference name="AppendUserAgent" value="MoodleMobile 5.1.0 (51000)" />
->>>>>>> 8f4a262c
     <preference name="BackupWebStorage" value="none" />
     <preference name="ScrollEnabled" value="true" />
     <preference name="KeyboardDisplayRequiresUserAction" value="false" />
@@ -93,10 +82,6 @@
             <uses-feature android:name="android.hardware.bluetooth" android:required="false" />
             <uses-permission android:name="android.permission.MODIFY_AUDIO_SETTINGS" />
         </config-file>
-<<<<<<< HEAD
-        <config-file parent="/resources/style" target="app/src/main/res/values/themes.xml">
-            <item name="android:windowOptOutEdgeToEdgeEnforcement">true</item>
-        </config-file>
         <icon background="resources/android/icon/ldpi-background.png" density="ldpi" foreground="resources/android/icon/ldpi-foreground.png" />
         <icon background="resources/android/icon/mdpi-background.png" density="mdpi" foreground="resources/android/icon/mdpi-foreground.png" />
         <icon background="resources/android/icon/hdpi-background.png" density="hdpi" foreground="resources/android/icon/hdpi-foreground.png" />
@@ -121,8 +106,6 @@
         <splash density="port-xhdpi" src="resources/android/splash/drawable-port-xhdpi-screen.png" />
         <splash density="port-xxhdpi" src="resources/android/splash/drawable-port-xxhdpi-screen.png" />
         <splash density="port-xxxhdpi" src="resources/android/splash/drawable-port-xxxhdpi-screen.png" />
-=======
->>>>>>> 8f4a262c
     </platform>
     <platform name="ios">
         <resource-file src="GoogleService-Info.plist" />
@@ -136,11 +119,7 @@
             <true />
         </edit-config>
         <edit-config file="*-Info.plist" mode="merge" target="CFBundleShortVersionString">
-<<<<<<< HEAD
-            <string>5.0.6</string>
-=======
             <string>5.1.0</string>
->>>>>>> 8f4a262c
         </edit-config>
         <edit-config file="*-Info.plist" mode="overwrite" target="CFBundleLocalizations">
             <array>
