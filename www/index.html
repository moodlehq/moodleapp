--- conflicted
+++ resolved
@@ -7,26 +7,12 @@
     <link href="css/ionic.app.css" rel="stylesheet">
     <script src="lib/ionic/js/ionic.bundle.js"></script>
     <script src="cordova.js"></script>
-<<<<<<< HEAD
 
     <!-- your app's js -->
     <script src="app.js"></script>
+    <script src="core/main.js"></script>
   </head>
   <body ng-app="mm">
     <ion-nav-view></ion-nav-view>
-=======
-    <script src="js/app.js"></script>
-    <script src="js/core/main.js"></script>
-  </head>
-  <body ng-app="mm">
-
-    <ion-pane>
-      <ion-header-bar class="bar-stable">
-        <h1 class="title">Moodle Mobile 2</h1>
-      </ion-header-bar>
-      <ion-content>
-      </ion-content>
-    </ion-pane>
->>>>>>> 5eb278a5
   </body>
 </html>