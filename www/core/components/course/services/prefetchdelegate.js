// (C) Copyright 2015 Martin Dougiamas
//
// Licensed under the Apache License, Version 2.0 (the "License");
// you may not use this file except in compliance with the License.
// You may obtain a copy of the License at
//
//     http://www.apache.org/licenses/LICENSE-2.0
//
// Unless required by applicable law or agreed to in writing, software
// distributed under the License is distributed on an "AS IS" BASIS,
// WITHOUT WARRANTIES OR CONDITIONS OF ANY KIND, either express or implied.
// See the License for the specific language governing permissions and
// limitations under the License.

angular.module('mm.core')

/**
 * Delegate to register prefetch handlers.
 *
 * @module mm.core
 * @ngdoc service
 * @name $mmCoursePrefetchDelegate
 * @description
 *
 * To register a prefetch handler:
 *
 * .config(function($mmCoursePrefetchDelegateProvider) {
 *     $mmCoursePrefetchDelegateProvider.registerPrefetchHandler('mmaYourAddon', 'moduleName', 'handlerName');
 * })
 *
 * To see the methods that must provide the prefetch handler see {@link $mmCoursePrefetchDelegateProvider#registerPrefetchHandler}.
 */
.provider('$mmCoursePrefetchDelegate', function() {
    var prefetchHandlers = {},
        self = {};

    /**
     * Register a prefetch handler.
     *
     * @module mm.core
     * @ngdoc method
     * @name $mmCoursePrefetchDelegateProvider#registerPrefetchHandler
     * @param {String} addon The addon's name (mmaLabel, mmaForum, ...)
     * @param {String} handles The module this handler handles, e.g. forum, label.
     * @param {String|Object|Function} handler Must be resolved to an object defining the following functions. Or to a function
     *                           returning an object defining these properties. See {@link $mmUtil#resolveObject}.
     *                             - component (String) Handler's component.
     *                             - getDownloadSize(module, courseid) (Number|Promise) Get the download size of a module.
     *                             - isEnabled() (Boolean|Promise) Whether or not the handler is enabled on a site level.
     *                             - prefetch(module, courseid) (Promise) Prefetches a module.
     *                             - (Optional) getFiles(module, courseid) (Object[]|Promise) Get list of files. If not defined,
     *                                                                      we'll assume they're in module.contents.
     *                             - (Optional) determineStatus(status) (String) Returns status to show based on current. E.g. for
     *                                                                 books we'll show "outdated" even if state is "downloaded".
     *                             - (Optional) getRevision(module, courseid) (String|Number|Promise) Returns the module revision.
     *                                                                 If not defined we'll calculate it using module files.
     *                             - (Optional) getTimemodified(module, courseid) (Number|Promise) Returns the module timemodified.
     *                                                                 If not defined we'll calculate it using module files.
     */
    self.registerPrefetchHandler = function(addon, handles, handler) {
        if (typeof prefetchHandlers[handles] !== 'undefined') {
            console.log("$mmCoursePrefetchDelegateProvider: Addon '" + prefetchHandlers[handles].addon +
                            "' already registered as handler for '" + handles + "'");
            return false;
        }
        console.log("$mmCoursePrefetchDelegateProvider: Registered addon '" + addon + "' as prefetch handler.");
        prefetchHandlers[handles] = {
            addon: addon,
            handler: handler,
            instance: undefined
        };
        return true;
    };

    self.$get = function($q, $log, $mmSite, $mmUtil, $mmFilepool, $mmEvents, mmCoreDownloaded, mmCoreDownloading,
                mmCoreNotDownloaded, mmCoreOutdated, mmCoreNotDownloadable, mmCoreEventSectionStatusChanged) {
        var enabledHandlers = {},
            self = {},
            deferreds = {},
            statusCache = {}; // To speed up the getModulesStatus function.

        $log = $log.getInstance('$mmCoursePrefetchDelegate');

        /**
         * Clear the status cache (memory object).
         *
         * @module mm.core
         * @ngdoc method
         * @name $mmCoursePrefetchDelegate#clearStatusCache
         * @return {Void}
         */
        self.clearStatusCache = function() {
            statusCache = {};
        };

        /**
         * Determines a module status based on current status, restoring downloads if needed.
         *
         * @module mm.core
         * @ngdoc method
         * @name $mmCoursePrefetchDelegate#determineModuleStatus
         * @param  {Object} module           Module.
         * @param  {String} status           Current status.
         * @param {Boolean} restoreDownloads True if it should restore downloads if needed.
         * @return {String}                  Module status.
         */
        self.determineModuleStatus = function(module, status, restoreDownloads) {
            var handler = enabledHandlers[module.modname];

            if (handler) {
                if (status == mmCoreDownloading && restoreDownloads) {
                    // Check if the download is being handled.
                    if (!$mmFilepool.getPackageDownloadPromise($mmSite.getId(), handler.component, module.id)) {
                        // Not handled, the app was probably restarted or something weird happened.
                        // Re-start download (files already on queue or already downloaded will be skipped).
                        handler.prefetch(module);
                    }
                } else if (handler.determineStatus) {
                    // The handler implements a determineStatus function. Apply it.
                    return handler.determineStatus(status);
                }
            }
            return status;
        };

        /**
         * Get modules download size. Only treat the modules with status not downloaded or outdated.
         *
         * @module mm.core
         * @ngdoc method
         * @name $mmCoursePrefetchDelegate#getDownloadSize
         * @param  {Object[]} modules List of modules.
         * @param  {Number} courseid  Course ID the modules belong to.
         * @return {Promise}          Promise resolved with the download size.
         */
        self.getDownloadSize = function(modules, courseid) {
            var size = 0,
                promises = [];

            angular.forEach(modules, function(module) {
                // Prevent null contents.
                module.contents = module.contents || [];

                // Check if the module has a prefetch handler.
                var handler = enabledHandlers[module.modname];
                if (handler) {
                    // Check if the file will be downloaded.
                    promises.push(self.getModuleStatus(module, courseid).then(function(modstatus) {
                        if (modstatus === mmCoreNotDownloaded || modstatus === mmCoreOutdated) {
                            return $q.when(handler.getDownloadSize(module, courseid)).then(function(modulesize) {
                                // Add the size of the downloadable files.
                                size = size + modulesize;
                            }).catch(function() {
                                // Ignore errors.
                            });
                        }
                    }));
                }
            });

            return $q.all(promises).then(function() {
                return size;
            });
        };

        /**
         * Get the module status.
         *
         * @module mm.core
         * @ngdoc method
         * @name $mmCoursePrefetchDelegate#getModuleStatus
         * @param {Object} module         Module.
         * @param {Number} courseid       Course ID the module belongs to.
         * @param {Number} [revision]     Module's revision. If not defined, it will be calculated using module data.
         * @param {Number} [timemodified] Module's timemodified. If not defined, it will be calculated using module data.
         * @return {Promise}              Promise resolved with the status.
         */
<<<<<<< HEAD
        self.getModuleStatus = function(module, revision, timemodified) {
            var handler = enabledHandlers[module.modname];
            module.contents = module.contents || [];
=======
        self.getModuleStatus = function(module, courseid, revision, timemodified) {
            var handler = enabledHandlers[module.modname],
                siteid = $mmSite.getId();
>>>>>>> 3beb37f2

            if (handler) {
                // If the handler doesn't define a function to get the files, use module.contents.
                var promise = handler.getFiles ? $q.when(handler.getFiles(module, courseid)) : $q.when(module.contents);

                return promise.then(function(files) {

                    if (files.length === 0) { // No files, treat is as downloaded.
                        return $q.when(mmCoreDownloaded);
                    }

                    // Get revision and timemodified if they aren't defined.
                    // If handler doesn't define a function to get them, get them from file list.
                    var promises = [];

                    if (typeof revision == 'undefined') {
                        if (handler.getRevision) {
                            promises.push($q.when(handler.getRevision(module, courseid)).then(function(rev) {
                                revision = rev;
                            }));
                        } else {
                            revision = $mmFilepool.getRevisionFromFileList(files);
                        }
                    }

                    if (typeof timemodified == 'undefined') {
                        if (handler.getTimemodified) {
                            promises.push($q.when(handler.getTimemodified(module, courseid)).then(function(timemod) {
                                timemodified = timemod;
                            }));
                        } else {
                            timemodified = $mmFilepool.getTimemodifiedFromFileList(files);
                        }
                    }

                    return $q.all(promises).then(function() {
                        // Now get the status.
                        return $mmFilepool.getPackageStatus(siteid, handler.component, module.id, revision, timemodified)
                                .then(function(status) {
                            return self.determineModuleStatus(module, status, true);
                        });
                    });
                });
            }

            return $q.reject();
        };

        /**
         * Get the status of a list of modules, along with the lists of modules for each status.
         * @see {@link $mmFilepool#determinePackagesStatus}
         *
         * @module mm.core
         * @ngdoc method
         * @name $mmCoursePrefetchDelegate#getModulesStatus
         * @param  {String} sectionid         ID of the section the modules belong to.
         * @param  {Object[]} modules         List of modules to prefetch.
         * @param  {Number} courseid          Course ID the modules belong to.
         * @param  {Boolean} refresh          True if it should always check the DB (slower).
         * @param {Boolean} restoreDownloads  True if it should restore downloads. It's only used if refresh=false,
         *                                    if refresh=true then it always tries to restore downloads.
         * @return {Promise}                  Promise resolved with an object with the following properties:
         *                                            - status (String) Status of the module.
         *                                            - total (Number) Number of modules.
         *                                            - mmCoreNotDownloaded (Object[]) Modules with state mmCoreNotDownloaded.
         *                                            - mmCoreDownloaded (Object[]) Modules with state mmCoreDownloaded.
         *                                            - mmCoreDownloading (Object[]) Modules with state mmCoreDownloading.
         *                                            - mmCoreOutdated (Object[]) Modules with state mmCoreOutdated.
         */
        self.getModulesStatus = function(sectionid, modules, courseid, refresh, restoreDownloads) {

            var promises = [],
                status = mmCoreNotDownloadable,
                result = {};

            // Init result.
            result[mmCoreNotDownloaded] = [];
            result[mmCoreDownloaded] = [];
            result[mmCoreDownloading] = [];
            result[mmCoreOutdated] = [];
            result.total = 0;

            angular.forEach(modules, function(module) {
                // Check if the module has a prefetch handler.
                var handler = enabledHandlers[module.modname],
                    promise;
                // Prevent null contents.
                module.contents = module.contents || [];

                if (handler) {
                    var packageId = $mmFilepool.getPackageId(handler.component, module.id);
                    if (!refresh && statusCache[packageId] && statusCache[packageId].status) {
                        promise = $q.when(self.determineModuleStatus(module, statusCache[packageId].status, restoreDownloads));
                    } else {
                        promise = self.getModuleStatus(module, courseid);
                    }

                    promises.push(promise.then(function(modstatus) {
                        // Update status cache.
                        statusCache[packageId] = {
                            status: modstatus,
                            sectionid: sectionid
                        };
                        status = $mmFilepool.determinePackagesStatus(status, modstatus);
                        result[modstatus].push(module);
                        result.total++;
                    }));
                }
            });

            return $q.all(promises).then(function() {
                result.status = status;
                return result;
            });
        };

        /**
         * Get a prefetch handler.
         *
         * @module mm.core
         * @ngdoc method
         * @name $mmCoursePrefetchDelegate#getPrefetchHandlerFor
         * @param {String} handles The module to work on.
         * @return {Object}        Prefetch handler.
         */
        self.getPrefetchHandlerFor = function(handles) {
            return enabledHandlers[handles];
        };

        /**
         * Check if a list of modules is being downloaded.
         *
         * @module mm.core
         * @ngdoc method
         * @name $mmCoursePrefetchDelegate#isBeingDownloaded
         * @param  {String} id An ID to identify the download.
         * @return {Boolean}   True if it's being downloaded, false otherwise.
         */
        self.isBeingDownloaded = function(id) {
            return deferreds[$mmSite.getId()] && deferreds[$mmSite.getId()][id];
        };

        /**
         * Prefetches a list of modules using their prefetch handlers.
         * If a prefetch already exists for this site and id, returns the current promise.
         *
         * @module mm.core
         * @ngdoc method
         * @name $mmCoursePrefetchDelegate#getPrefetchHandlerFor
         * @param  {String} siteid    Site ID.
         * @param  {String} id        An ID to identify the download. It can be used to retrieve the download promise.
         * @param  {Object[]} modules List of modules to prefetch.
         * @param  {Number} courseid  Course ID the modules belong to.
         * @return {Promise}          Promise resolved when all modules have been prefetched. Notify is called everytime
         *                            a module is prefetched, passing the module id as param.
         */
        self.prefetchAll = function(id, modules, courseid) {

            var siteid = $mmSite.getId();

            if (deferreds[siteid] && deferreds[siteid][id]) {
                // There's a prefetch ongoing, return the current promise.
                return deferreds[siteid][id].promise;
            }

            var deferred = $q.defer(),
                promises = [];

            // Store the deferred.
            if (!deferreds[siteid]) {
                deferreds[siteid] = {};
            }
            deferreds[siteid][id] = deferred;

            angular.forEach(modules, function(module) {
                // Prevent null contents.
                module.contents = module.contents || [];

                // Check if the module has a prefetch handler.
                var handler = enabledHandlers[module.modname];
                if (handler) {
                    promises.push(handler.prefetch(module, courseid).then(function() {
                        deferred.notify(module.id);
                    }));
                }
            });

            $q.all(promises).then(function() {
                delete deferreds[siteid][id]; // Remove from array before resolving.
                deferred.resolve();
            }, function() {
                delete deferreds[siteid][id]; // Remove from array before rejecting.
                deferred.reject();
            });

            return deferred.promise;
        };

        /**
         * Update the enabled handlers for the current site.
         *
         * @module mm.core
         * @ngdoc method
         * @name $mmCoursePrefetchDelegate#updatePrefetchHandler
         * @param {String} handles The module this handler handles, e.g. forum, label.
         * @param {Object} handlerInfo The handler details.
         * @return {Promise} Resolved when enabled, rejected when not.
         * @protected
         */
        self.updatePrefetchHandler = function(handles, handlerInfo) {
            var promise;

            if (typeof handlerInfo.instance === 'undefined') {
                handlerInfo.instance = $mmUtil.resolveObject(handlerInfo.handler, true);
            }

            if (!$mmSite.isLoggedIn()) {
                promise = $q.reject();
            } else {
                promise = $q.when(handlerInfo.instance.isEnabled());
            }

            // Checks if the prefetch is enabled.
            return promise.then(function(enabled) {
                if (enabled) {
                    enabledHandlers[handles] = handlerInfo.instance;
                } else {
                    return $q.reject();
                }
            }).catch(function() {
                delete enabledHandlers[handles];
            });
        };

        /**
         * Update the handlers for the current site.
         *
         * @module mm.core
         * @ngdoc method
         * @name $mmCoursePrefetchDelegate#updatePrefetchHandlers
         * @return {Promise} Resolved when done.
         * @protected
         */
        self.updatePrefetchHandlers = function() {
            var promises = [];

            $log.debug('Updating prefetch handlers for current site.');

            // Loop over all the prefetch handlers.
            angular.forEach(prefetchHandlers, function(handlerInfo, handles) {
                promises.push(self.updatePrefetchHandler(handles, handlerInfo));
            });

            return $q.all(promises).then(function() {
                return true;
            }, function() {
                // Never reject.
                return true;
            });
        };

        /**
         * Update the status of a module in the "cache".
         *
         * @module mm.core
         * @ngdoc method
         * @name $mmCoursePrefetchDelegate#updateStatusCache
         * @return {Void}
         */
        self.updateStatusCache = function(component, componentId, status) {
            var notify = false,
                packageid = $mmFilepool.getPackageId(component, componentId);

            if (statusCache[packageid]) {
                // If the status has changed, notify that the section has changed.
                notify = statusCache[packageid].status !== status;
            } else {
                statusCache[packageid] = {};
            }
            statusCache[packageid].status = status;

            if (notify) {
                $mmEvents.trigger(mmCoreEventSectionStatusChanged, {
                    sectionid: statusCache[packageid].sectionid,
                    siteid: $mmSite.getId()
                });
            }
        };

        return self;
    };


    return self;
})

.run(function($mmEvents, mmCoreEventLogin, mmCoreEventSiteUpdated, mmCoreEventLogout, $mmCoursePrefetchDelegate, $mmSite,
            mmCoreEventPackageStatusChanged) {
    $mmEvents.on(mmCoreEventLogin, $mmCoursePrefetchDelegate.updatePrefetchHandlers);
    $mmEvents.on(mmCoreEventSiteUpdated, $mmCoursePrefetchDelegate.updatePrefetchHandlers);
    $mmEvents.on(mmCoreEventLogout, $mmCoursePrefetchDelegate.clearStatusCache);
    $mmEvents.on(mmCoreEventPackageStatusChanged, function(data) {
        if (data.siteid === $mmSite.getId()) {
            $mmCoursePrefetchDelegate.updateStatusCache(data.component, data.componentId, data.status);
        }
    });
});<|MERGE_RESOLUTION|>--- conflicted
+++ resolved
@@ -175,15 +175,10 @@
          * @param {Number} [timemodified] Module's timemodified. If not defined, it will be calculated using module data.
          * @return {Promise}              Promise resolved with the status.
          */
-<<<<<<< HEAD
-        self.getModuleStatus = function(module, revision, timemodified) {
-            var handler = enabledHandlers[module.modname];
-            module.contents = module.contents || [];
-=======
         self.getModuleStatus = function(module, courseid, revision, timemodified) {
             var handler = enabledHandlers[module.modname],
                 siteid = $mmSite.getId();
->>>>>>> 3beb37f2
+            module.contents = module.contents || [];
 
             if (handler) {
                 // If the handler doesn't define a function to get the files, use module.contents.
