--- conflicted
+++ resolved
@@ -1,25 +1,15 @@
 {
-<<<<<<< HEAD
+
     "app_id" : "com.focadepro.moodlemobile",
     "siteurl": "http://focadepro.com",
     "versioncode" : "2010",
     "versionname" : "1.0",
-=======
-    "app_id" : "com.moodle.moodlemobile",
-    "appname": "Moodle Mobile",
-    "desktopappname": "Moodle Desktop",
-    "versioncode" : "2021",
-    "versionname" : "3.4.0",
->>>>>>> aa353dd9
+
     "cache_expiration_time" : 300000,
     "default_lang" : "en",
     "languages": {"ar": "عربي", "bg": "Български", "ca": "Català", "cs": "Čeština", "da": "Dansk", "de": "Deutsch", "de-du": "Deutsch - Du", "el": "Ελληνικά", "en": "English", "es": "Español", "es-mx": "Español - México", "eu": "Euskara", "fa": "فارسی", "fi": "Suomi", "fr" : "Français", "he" : "עברית", "hu": "magyar", "it": "Italiano", "ja": "日本語", "lt" : "Lietuvių", "mr": "मराठी", "nl": "Nederlands", "pl": "Polski", "pt-br": "Português - Brasil", "pt": "Português - Portugal", "ro": "Română", "ru": "Русский", "sr-cr": "Српски", "sr-lt": "Srpski", "sv": "Svenska", "tr" : "Türkçe", "uk" : "Українська", "zh-cn" : "简体中文", "zh-tw" : "正體中文"},
     "wsservice" : "moodle_mobile_app",
     "wsextservice" : "local_mobile",
-<<<<<<< HEAD
-=======
-    "demo_sites": {"student": {"url": "https://school.demo.moodle.net", "username": "student", "password": "moodle"}, "teacher": {"url": "https://school.demo.moodle.net", "username": "teacher", "password": "moodle"}},
->>>>>>> aa353dd9
     "gcmpn": "694767596569",
     "customurlscheme": "moodlemobile",
     "siteurl": "",
