// (C) Copyright 2015 Moodle Pty Ltd.
//
// Licensed under the Apache License, Version 2.0 (the "License");
// you may not use this file except in compliance with the License.
// You may obtain a copy of the License at
//
//     http://www.apache.org/licenses/LICENSE-2.0
//
// Unless required by applicable law or agreed to in writing, software
// distributed under the License is distributed on an "AS IS" BASIS,
// WITHOUT WARRANTIES OR CONDITIONS OF ANY KIND, either express or implied.
// See the License for the specific language governing permissions and
// limitations under the License.

import { AfterViewInit, Component, OnInit, ViewChild } from '@angular/core';
import { IonRouterOutlet, IonicModule } from '@ionic/angular';
import { BackButtonEvent } from '@ionic/core';

import { CoreLoginHelper } from '@features/login/services/login-helper';
import { SplashScreen } from '@singletons';
import { CoreApp } from '@services/app';
import { CoreNavigator } from '@services/navigator';
import { CoreSubscriptions } from '@singletons/subscriptions';
import { CoreWindow } from '@singletons/window';
import { CorePlatform } from '@services/platform';
import { CoreLogger } from '@singletons/logger';
import { CorePromisedValue } from '@classes/promised-value';
import { register } from 'swiper/element/bundle';
import { CoreWait } from '@singletons/wait';
import { CoreOpener } from '@singletons/opener';
<<<<<<< HEAD
import { CommonService } from '../slms/services/common';//<SLMS_CUSTOM_CHANGE_ANUP_06032025>
=======
import { BackButtonPriority } from '@/core/constants';
>>>>>>> d2ad095a

register();

@Component({
    selector: 'app-root',
    templateUrl: 'app.component.html',
    standalone: true,
    imports: [IonicModule],
})
export class AppComponent implements OnInit, AfterViewInit {

    @ViewChild(IonRouterOutlet) outlet?: IonRouterOutlet;

    protected logger = CoreLogger.getInstance('AppComponent');

    /**
     * @inheritdoc
     */
    ngOnInit(): void {
        // eslint-disable-next-line @typescript-eslint/no-explicit-any
        const win = <any> window;

        CorePlatform.resume.subscribe(() => {
            // Wait a second before setting it to false since in iOS there could be some frozen WS calls.
            setTimeout(() => {
                if (CoreLoginHelper.isWaitingForBrowser() && !CoreOpener.isInAppBrowserOpen()) {
                    CoreLoginHelper.stopWaitingForBrowser();
                    CoreLoginHelper.checkLogout();
                }
            }, 1000);
        });

        // "Expose" CoreWindow.open.
        win.openWindowSafely = (url: string, name?: string): void => {
            CoreWindow.open(url, name);
        };

        // Treat URLs that try to override the app.
        win.onOverrideUrlLoading = (url: string) => {
            CoreWindow.open(url);
        };

        // Quit app with back button.
        document.addEventListener('ionBackButton', (event: BackButtonEvent) => {
            event.detail.register(BackButtonPriority.QUIT_APP, async () => {
                const initialPath = CoreNavigator.getCurrentPath();
                if (initialPath.startsWith('/main/')) {
                    // Main menu has its own callback to handle back. If this callback is called it means we should exit app.
                    CoreApp.closeApp();

                    return;
                }

                // This callback can be called at the same time as Ionic's back navigation callback.
                // Check if the path changes due to the back navigation handler, to know if we're at root level.
                // Ionic doc recommends IonRouterOutlet.canGoBack, but there's no easy way to get the current outlet from here.
                // The path seems to change immediately (0 ms timeout), but use 50ms just in case.
                await CoreWait.wait(50);

                if (CoreNavigator.getCurrentPath() != initialPath) {
                    // Ionic has navigated back, nothing else to do.
                    return;
                }

                // Quit the app.
                CoreApp.closeApp();
            });
        });

        // Workaround for error "Blocked aria-hidden on an element because its descendant retained
        // focus. The focus must not be hidden from assistive technology users. Avoid using
        // aria-hidden on a focused element or its ancestor. Consider using the inert attribute
        // instead, which will also prevent focus. For more details, see the aria-hidden section of the
        // WAI-ARIA specification at https://w3c.github.io/aria/#aria-hidden."
        const observer = new MutationObserver((mutations) => {
            if (!(document.activeElement instanceof HTMLElement)) {
                return;
            }
            for (const mutation of mutations) {
                if (mutation.target instanceof HTMLElement &&
                        mutation.target.ariaHidden === 'true' &&
                        mutation.target.contains(document.activeElement)) {
                    document.activeElement.blur();

                    return;
                }
            }
        });
        observer.observe(document.body, {
            attributeFilter: ['aria-hidden'],
            subtree: true,
        });

        // @todo Pause Youtube videos in Android when app is put in background or screen is locked?
        // See: https://github.com/moodlehq/moodleapp/blob/ionic3/src/app/app.component.ts#L312
    }

    /**
     * @inheritdoc
     */
    ngAfterViewInit(): void {
        if (!this.outlet) {
            return;
        }

        this.logger.debug('App component initialized');

        CoreSubscriptions.once(this.outlet.activateEvents, async () => {
            await CorePlatform.ready();

            this.logger.debug('Hide splash screen');
            SplashScreen.hide();
            this.setSystemUIColorsAfterSplash();
            //<SLMS_CUSTOM_CHANGE_ANUP_06032025_FROM122_TO124>
            var cs = new CommonService();
            cs.setCustomStyles();
        });
    }

    /**
     * Set the system UI Colors after hiding the splash to ensure it's correct.
     *
     * @returns Promise resolved when done.
     */
    protected async setSystemUIColorsAfterSplash(): Promise<void> {
        // When the app starts and the splash is hidden, the color of the bars changes from transparent to black.
        // We have to set the current color but we don't know when the change will be made.
        // This problem is only related to Android, so on iOS it will be only set once.
        if (!CorePlatform.isAndroid()) {
            CoreApp.setSystemUIColors();

            return;
        }

        const promise = new CorePromisedValue<void>();

        const interval = window.setInterval(() => {
            CoreApp.setSystemUIColors();
        });
        setTimeout(() => {
            clearInterval(interval);
            promise.resolve();

        }, 1000);

        return promise;
    }

}<|MERGE_RESOLUTION|>--- conflicted
+++ resolved
@@ -28,11 +28,8 @@
 import { register } from 'swiper/element/bundle';
 import { CoreWait } from '@singletons/wait';
 import { CoreOpener } from '@singletons/opener';
-<<<<<<< HEAD
+import { BackButtonPriority } from '@/core/constants';
 import { CommonService } from '../slms/services/common';//<SLMS_CUSTOM_CHANGE_ANUP_06032025>
-=======
-import { BackButtonPriority } from '@/core/constants';
->>>>>>> d2ad095a
 
 register();
 
