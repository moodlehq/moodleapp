{
<<<<<<< HEAD
    "app_id": "br.edu.ufr.ava",
    "appname": "AVA UFR",
    "versioncode": 50006,
    "versionname": "5.0.6",
=======
    "app_id": "com.moodle.moodlemobile",
    "appname": "Moodle Mobile",
    "versioncode": 51000,
    "versionname": "5.1.0",
>>>>>>> 8f4a262c
    "cache_update_frequency_usually": 420000,
    "cache_update_frequency_often": 1200000,
    "cache_update_frequency_sometimes": 3600000,
    "cache_update_frequency_rarely": 43200000,
    "default_lang": "pt-br",
    "languages": {
        "en": "English",
        "en-us": "English (United States)",
        "es": "Español - Internacional",
        "es-mx": "Español - México",
        "fr": "Français",
        "pt": "Português - Portugal",
        "pt-br": "Português - Brasil"
    },
    "wsservice": "moodle_mobile_app",
    "defaultZoomLevel": "none",
    "zoomlevels": {
        "none": 100,
        "medium": 110,
        "high": 120
    },
    "customurlscheme": "moodlemobile",
    "sites":
    [
        {
            "name": "AVA Presencial UFR",
            "url": "https://ava.ufr.edu.br"
        },
        {
            "name": "AVA EaD UFR",
            "url": "https://avacev.ufr.edu.br"
        },
        {
            "name": "AVA Extensão UFR",
            "url": "https://avaextensao.ufr.edu.br"
        }
    ],
    "multisitesdisplay": "",
    "sitefindersettings": {},
    "onlyallowlistedsites": true,
    "forcedefaultlanguage": false,
    "privacypolicy": "https://moodle.net/moodle-app-privacy/",
    "notificoncolor": "#f98012",
    "enableanalytics": false,
    "enableonboarding": true,
    "forceColorScheme": "",
    "forceLoginLogo": false,
    "showTopLogo": "hidden",
    "ioswebviewscheme": "moodleappfs",
    "appstores": {
        "android": "br.edu.ufr.ava",
        "ios": "id633359593"
    },
    "wsrequestqueuelimit": 10,
    "wsrequestqueuedelay": 100,
    "calendarreminderdefaultvalue": 3600,
    "toastDurations": {
        "short": 2000,
        "long": 3500,
        "sticky": 0
    },
    "disableTokenFile": false,
    "iconsPrefixes": {
        "font-awesome": {
            "brands": [
                "fab"
            ],
            "regular": [
                "far"
            ],
            "solid": [
                "fa",
                "fas"
            ]
        },
        "moodle": {
            "font-awesome": [
                "fam"
            ],
            "moodle": [
                "moodle"
            ]
        }
    },
    "clearIABSessionWhenAutoLogin": "android",
    "collapsibleItemsExpanded": false
}<|MERGE_RESOLUTION|>--- conflicted
+++ resolved
@@ -1,15 +1,8 @@
 {
-<<<<<<< HEAD
     "app_id": "br.edu.ufr.ava",
     "appname": "AVA UFR",
-    "versioncode": 50006,
-    "versionname": "5.0.6",
-=======
-    "app_id": "com.moodle.moodlemobile",
-    "appname": "Moodle Mobile",
     "versioncode": 51000,
     "versionname": "5.1.0",
->>>>>>> 8f4a262c
     "cache_update_frequency_usually": 420000,
     "cache_update_frequency_often": 1200000,
     "cache_update_frequency_sometimes": 3600000,
